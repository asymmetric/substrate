--- conflicted
+++ resolved
@@ -77,13 +77,8 @@
 	// and set impl_version to equal spec_version. If only runtime
 	// implementation changes and behavior does not, then leave spec_version as
 	// is and increment impl_version.
-<<<<<<< HEAD
-	spec_version: 114,
-	impl_version: 114,
-=======
 	spec_version: 115,
 	impl_version: 115,
->>>>>>> df3a8b8c
 	apis: RUNTIME_API_VERSIONS,
 };
 
